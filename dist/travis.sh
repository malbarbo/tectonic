--- conflicted
+++ resolved
@@ -238,40 +238,19 @@
 
 export RUST_BACKTRACE=1
 
-<<<<<<< HEAD
-if $is_docker_build ; then
-    travis_fold_start docker_build "docker build" verbose
-    docker build --build-arg=uid=$(id -u) -t ttci-$IMAGE dist/docker/$IMAGE/
-    travis_fold_end docker_build
-    travis_fold_start docker_test "docker test" verbose
-    docker run -v $(pwd):/alpine/home/rust/src ttci-$IMAGE
-    travis_fold_end docker_test
-else
-    travis_fold_start cargo_build_no_default_features "cargo build --no-default-features" verbose
-    cargo build --no-default-features --verbose
-    travis_fold_end cargo_build_no_default_features
-    travis_fold_start cargo_build_curl \
-        "cargo build --no-default-features --features serialization,curl" verbose
-    cargo build --no-default-features --features serialization,curl
-    travis_fold_end cargo_build_curl
-    travis_fold_start cargo_build "cargo build" verbose
-    cargo build --verbose
-    travis_fold_end cargo_build
-    travis_fold_start cargo_test "cargo test" verbose
-    cargo test
-    travis_fold_end cargo_test
-fi
-=======
 travis_fold_start cargo_build_no_default_features "cargo build --no-default-features" verbose
 cargo build --no-default-features --verbose
 travis_fold_end cargo_build_no_default_features
+travis_fold_start cargo_build_curl \
+    "cargo build --no-default-features --features serialization,curl" verbose
+cargo build --no-default-features --features serialization,curl
+travis_fold_end cargo_build_curl
 travis_fold_start cargo_build "cargo build" verbose
 cargo build --verbose
 travis_fold_end cargo_build
 travis_fold_start cargo_test "cargo test" verbose
 cargo test
 travis_fold_end cargo_test
->>>>>>> 59ba6f5a
 
 # OK! If we got this far, we think we made a functional set of (debug-mode)
 # Tectonic artifacts for this build matrix element.
